set(EXECUTABLE_OUTPUT_PATH ${CMAKE_CURRENT_BINARY_DIR})

if (MSVC)
    set(CMAKE_CXX_FLAGS "${CMAKE_CXX_FLAGS} -D__STDC_LIMIT_MACROS -D__STDC_CONSTANT_MACROS -Wall")
else ()
    set(CMAKE_CXX_FLAGS "${CMAKE_CXX_FLAGS} -D__STDC_LIMIT_MACROS -D__STDC_CONSTANT_MACROS -Wall -Wno-attributes")
endif ()

set_source_files_properties(RuntimeFunctionsCodegenWithIncludes.cpp PROPERTIES COMPILE_FLAGS -O0)
set(query_engine_source_files
    AggregatedColRange.cpp
    ArithmeticIR.cpp
    ArrayIR.cpp
    ArrayOps.cpp
    ArrowResultSetConverter.cpp
    ArrowResultSet.cpp
    BitmapGenerators.cpp
    CalciteDeserializerUtils.cpp
    CardinalityEstimator.cpp
    CaseIR.cpp
    CastIR.cpp
    CgenState.cpp
    Codec.cpp
    ColRangeInfo.cpp
    ColumnarResults.cpp
    ColumnFetcher.cpp
    ColumnIR.cpp
    CompareIR.cpp
    CompilationOptions.cpp
    Compiler/Backend.cpp
    Compiler/HelperFunctions.cpp
    ConstantIR.cpp
    DateTimeIR.cpp
    DateTimePlusRewrite.cpp
    DateTimeTranslator.cpp
    DateTruncate.cpp
    Descriptors/ColSlotContext.cpp
    Descriptors/QueryCompilationDescriptor.cpp
    Descriptors/QueryFragmentDescriptor.cpp
    Descriptors/QueryMemoryDescriptor.cpp
    Descriptors/RelAlgExecutionDescriptor.cpp
    DeviceKernel.cpp
    Dispatchers/DefaultExecutionPolicy.cpp
    Dispatchers/RRExecutionPolicy.cpp
    Dispatchers/ProportionBasedExecutionPolicy.cpp
    EquiJoinCondition.cpp
    Execute.cpp
    ExecutionKernel.cpp
    ExpressionRange.cpp
    ExpressionRewrite.cpp
    ExtensionFunctionsBinding.cpp
    ExtensionFunctionsWhitelist.cpp
    ExtensionFunctions.ast
    ExtensionsIR.cpp
    ExternalExecutor.cpp
    ExtractFromTime.cpp
    FromTableReordering.cpp
    GpuInterrupt.cpp
    GpuMemUtils.cpp
    GpuSharedMemoryUtils.cpp
    InPlaceSort.cpp
    InValuesIR.cpp
    IRCodegen.cpp
    RowFuncBuilder.cpp
    InValuesBitmap.cpp
    InputMetadata.cpp
    JoinFilterPushDown.cpp
    JoinHashTable/BaselineJoinHashTable.cpp
    JoinHashTable/HashJoin.cpp
    JoinHashTable/HashTable.cpp
    JoinHashTable/PerfectJoinHashTable.cpp
    JoinHashTable/Runtime/HashJoinRuntime.cpp
    L0Kernel.cpp
    LogicalIR.cpp
    LLVMFunctionAttributesUtil.cpp
    LLVMGlobalContext.cpp
    MaxwellCodegenPatch.cpp
    MemoryLayoutBuilder.cpp
    MurmurHash.cpp
    NativeCodegen.cpp
    NvidiaKernel.cpp
    OutputBufferInitialization.cpp
    QueryPhysicalInputsCollector.cpp
    PlanState.cpp
    QueryRewrite.cpp
    QueryTemplateGenerator.cpp
    QueryExecutionContext.cpp
    QueryMemoryInitializer.cpp
    RelAlgDagBuilder.cpp
    RelAlgExecutor.cpp
    RelAlgTranslator.cpp
    RelAlgOptimizer.cpp
    RelAlgSchemaProvider.cpp
    ResultSet.cpp
    ResultSetBuilder.cpp
    ResultSetIteration.cpp
    ResultSetReduction.cpp
    ResultSetReductionCodegen.cpp
    ResultSetReductionInterpreter.cpp
    ResultSetReductionInterpreterStubs.cpp
    ResultSetReductionJIT.cpp
    ResultSetStorage.cpp
    ${CMAKE_CURRENT_SOURCE_DIR}/LoopControlFlow/JoinLoop.cpp
    ResultSetSort.cpp
    RuntimeFunctions.cpp
    RuntimeFunctions.bc
    DynamicWatchdog.cpp
    ScalarCodeGenerator.cpp
    SerializeToSql.cpp
    SessionInfo.cpp
    SpeculativeTopN.cpp
    StreamingTopN.cpp
    StringDictionaryGenerations.cpp
    TableFunctions/TableFunctionCompilationContext.cpp
    TableFunctions/TableFunctionExecutionContext.cpp
    TableFunctions/TableFunctionsFactory.cpp
    TableFunctions/TableFunctionOps.cpp
    TableGenerations.cpp
    TargetExprBuilder.cpp
    Utils/DiamondCodegen.cpp
    StringDictionaryTranslationMgr.cpp
    StringFunctions.cpp
    StringOpsIR.cpp
    RegexpFunctions.cpp
    Visitors/SubQueryCollector.cpp
    WindowContext.cpp
    WindowExpressionRewrite.cpp
    WindowFunctionIR.cpp
    QueryPlanDagCache.cpp
    QueryPlanDagExtractor.cpp
    DataRecycler/HashtableRecycler.cpp
    DataRecycler/HashingSchemeRecycler.cpp
    Visitors/QueryPlanDagChecker.cpp

    Codec.h
    Execute.h
    NvidiaKernel.h
    QueryTemplateGenerator.h
    TableFunctions/TableFunctionManager.h)

list(APPEND query_engine_source_files
        CostModel/CostModel.cpp
        CostModel/DataSources/EmptyDataSource.cpp
        CostModel/ExtrapolationModels/LinearExtrapolation.cpp
        CostModel/DummyCostModel.cpp
        CostModel/DataSources/DataSource.cpp
        CostModel/Measurements.cpp)

if(ENABLE_DWARF_BENCH)
    list(APPEND query_engine_source_files CostModel/DataSources/DwarfBench.cpp)
endif()

if(NOT MSVC)
    list(APPEND query_engine_source_files ${CMAKE_CURRENT_BINARY_DIR}/gen-cpp/TableFunctionsFactory_init.cpp)
endif()

set(query_engine_cuda_source_files
    TopKSort.cu
    InPlaceSortImpl.cu
    ResultSetSortImpl.cu
    GpuInitGroups.cu
    JoinHashTable/Runtime/HashJoinRuntimeGpu.cu)


set(group_by_hash_test_files
        GroupByHashTest.cpp
        MurmurHash.cpp
        DynamicWatchdog.cpp
        RuntimeFunctions.cpp
        )

if (ENABLE_DECODERS_BOUNDS_CHECKING)
    list(APPEND MAPD_DEFINITIONS "-DWITH_DECODERS_BOUNDS_CHECKING")
endif ()

if (NOT PREFER_STATIC_LIBS)
    list(APPEND MAPD_DEFINITIONS "-DBOOST_LOG_DYN_LINK")
endif ()

if (SUPPRESS_NULL_LOGGER_DEPRECATION_WARNINGS)
    list(APPEND MAPD_DEFINITIONS "-DSUPPRESS_NULL_LOGGER_DEPRECATION_WARNINGS")
endif ()

find_program(llvm_clangpp_cmd REQUIRED NAMES clang++ PATHS ${LLVM_TOOLS_BINARY_DIR} NO_DEFAULT_PATH)
find_program(llvm_as_cmd REQUIRED NAMES llvm-as PATHS ${LLVM_TOOLS_BINARY_DIR} NO_DEFAULT_PATH)
find_program(llvm_link_cmd REQUIRED NAMES llvm-link PATHS ${LLVM_TOOLS_BINARY_DIR} NO_DEFAULT_PATH)
message(STATUS "llvm_as_cmd=${llvm_as_cmd}")
message(STATUS "llvm_clangpp_cmd=${llvm_clangpp_cmd}")
message(STATUS "llvm_link_cmd=${llvm_link_cmd}")

list(APPEND ADDITIONAL_MAKE_CLEAN_FILES ${CMAKE_CURRENT_BINARY_DIR}/gen-cpp/)
include_directories(${CMAKE_CURRENT_BINARY_DIR})


if (ENABLE_JIT_DEBUG AND NOT ENABLE_CUDA)
    set(RT_OPT_FLAGS -O0 -g)
else ()
    set(RT_OPT_FLAGS -O3)
endif ()

if(MSVC)
  message(STATUS "MSVC BUILD removing RT_OPT_FLAGS")
  unset(RT_OPT_FLAGS)
endif()

add_library(QueryEngine ${query_engine_source_files} $<$<BOOL:ENABLE_CUDA>:${query_engine_cuda_source_files}>)
add_dependencies(QueryEngine QueryEngineFunctionsTargets)
if(NOT MSVC)
    add_dependencies(QueryEngine QueryEngineTableFunctionsFactory_init)
endif()

set(cpu_runtime_function_sources RuntimeFunctions.cpp ExtractFromTime.cpp DateAdd.cpp DateTruncate.cpp)
set(intel_gpu_runtime_function_sources l0_mapd_rt.cpp ExtractFromTime.cpp DateAdd.cpp DateTruncate.cpp)


set(hdk_default_runtime_functions_module_dependencies
    ${cpu_runtime_function_sources}
    RuntimeFunctions.h DecodersImpl.h ${CMAKE_CURRENT_SOURCE_DIR}/../Utils/StringLike.cpp GroupByRuntime.cpp TopKRuntime.cpp)

# Adds a custom command for producing llvm bitcode modules out of a .cpp source.
# Any additional arguments are treated as clang args and bypassed as-is.
function(precompile_llvm_module SOURCE_FILE SUFFIX)
    get_filename_component(src_name ${SOURCE_FILE} NAME_WLE)
    set(result_module_name ${src_name}${SUFFIX})
    message(STATUS "Adding precompiled llvm module ${result_module_name}")
    add_custom_command(
        DEPENDS ${hdk_default_runtime_functions_module_dependencies} ${SOURCE_FILE}
        OUTPUT ${CMAKE_CURRENT_BINARY_DIR}/${result_module_name}
        COMMAND ${llvm_clangpp_cmd}
        ARGS -std=c++17 ${RT_OPT_FLAGS} ${ARGN} -c -emit-llvm
        ${CLANG_SDK_INC} ${CLANG_CRT_INC} ${MAPD_DEFINITIONS} -DEXECUTE_INCLUDE
        -o ${CMAKE_CURRENT_BINARY_DIR}/${result_module_name}
        -I ${CMAKE_CURRENT_SOURCE_DIR}/../
        ${CMAKE_CURRENT_SOURCE_DIR}/${SOURCE_FILE}
    )
endfunction()

# Helper functions to provide easy access to precompile_llvm_module()
# Funtion names are exported to be used by precompile_modules() to dispatch .bc generation.
set(intel_gpu_module_internal_suffix "L0_internal.bc")
function(precompile_intel_gpu_module SOURCE_FILE)
    set(module_compiler_flags -Xclang -ffake-address-space-map -DL0_RUNTIME_ENABLED)
    precompile_llvm_module(${SOURCE_FILE} ${intel_gpu_module_internal_suffix} ${module_compiler_flags})
endfunction()
set(precompile_intel_gpu_module_cmd "precompile_intel_gpu_module")

set(cpu_module_internal_suffix "_internal.bc")
function(precompile_cpu_module SOURCE_FILE)
    precompile_llvm_module(${SOURCE_FILE} ${cpu_module_internal_suffix})
endfunction()
set(precompile_cpu_module_cmd "precompile_cpu_module")

# Entry point for generating all .bc files required for a runtime module
# Adds custom rules for each .cpp file provided
# Returns a list of .bc targets
function(precompile_modules OUT_LIST_NAME MODULE_SUFFIX COMPILE_COMMAND SOURCES_LIST)
    foreach(module ${SOURCES_LIST})
        cmake_language(CALL ${COMPILE_COMMAND} ${module})
        get_filename_component(mod_name ${module} NAME_WLE)
        list(APPEND precompiled_module_list "${mod_name}${MODULE_SUFFIX}")
    endforeach()
    set(${OUT_LIST_NAME} ${precompiled_module_list} PARENT_SCOPE)
endfunction()

# Links final runtime .bc module with a name provided by MOD_NAME
function(link_runtime_module MOD_NAME PRECOMPILED_MODULE_LIST)
    add_custom_command(
        DEPENDS ${PRECOMPILED_MODULE_LIST}
        OUTPUT ${CMAKE_CURRENT_BINARY_DIR}/${MOD_NAME}
        COMMAND ${llvm_link_cmd} ARGS -f ${PRECOMPILED_MODULE_LIST} -o ${CMAKE_CURRENT_BINARY_DIR}/${MOD_NAME}
    )
endfunction()

set(cpu_module_name RuntimeFunctions.bc)
set(intel_gpu_module_name RuntimeFunctionsL0.bc)

precompile_modules("intel_gpu_precompiled_module_list" ${intel_gpu_module_internal_suffix} ${precompile_intel_gpu_module_cmd} "${intel_gpu_runtime_function_sources}")
precompile_modules("cpu_precompiled_module_list" ${cpu_module_internal_suffix} ${precompile_cpu_module_cmd} "${cpu_runtime_function_sources}")

link_runtime_module(${intel_gpu_module_name} "${intel_gpu_precompiled_module_list}")
link_runtime_module(${cpu_module_name} "${cpu_precompiled_module_list}")

# SPIRV helper functions & intrinsics
set(spirv_helper_functions_module genx.bc)
add_custom_command(
    DEPENDS ${CMAKE_CURRENT_SOURCE_DIR}/Compiler/genx.ll
    OUTPUT ${CMAKE_CURRENT_BINARY_DIR}/genx.bc
    COMMAND ${llvm_as_cmd} ARGS ${CMAKE_CURRENT_SOURCE_DIR}/Compiler/genx.ll -o ${CMAKE_CURRENT_BINARY_DIR}/${spirv_helper_functions_module}
)

if(ENABLE_L0)
    add_custom_target(IntelGPURuntimeModule DEPENDS ${intel_gpu_module_name} ${spirv_helper_functions_module})
    add_dependencies(QueryEngine IntelGPURuntimeModule)
endif()

find_package(PythonInterp REQUIRED)

add_custom_command(
        DEPENDS ExtensionFunctions.hpp ExtensionFunctionsArray.hpp ExtensionFunctionsTesting.hpp
        OUTPUT ${CMAKE_CURRENT_BINARY_DIR}/ExtensionFunctions.ast.raw
        COMMAND ${llvm_clangpp_cmd}
        ARGS -DNO_BOOST -std=c++17 -fsyntax-only -Xclang -ast-dump -fno-diagnostics-color -Wno-return-type-c-linkage
        -I ${CMAKE_CURRENT_SOURCE_DIR}/../ ${CMAKE_CURRENT_SOURCE_DIR}/ExtensionFunctions.hpp > ${CMAKE_CURRENT_BINARY_DIR}/ExtensionFunctions.ast.raw)

add_custom_command(
        DEPENDS ${CMAKE_CURRENT_BINARY_DIR}/ExtensionFunctions.ast.raw
        OUTPUT ${CMAKE_CURRENT_BINARY_DIR}/ExtensionFunctions.ast
        COMMAND ${PYTHON_EXECUTABLE} ${CMAKE_CURRENT_SOURCE_DIR}/scripts/parse_ast.py ${CMAKE_CURRENT_BINARY_DIR}/ExtensionFunctions.ast.raw > ${CMAKE_CURRENT_BINARY_DIR}/ExtensionFunctions.ast)

add_custom_target(QueryEngineFunctionsTargets
        DEPENDS
        ${CMAKE_CURRENT_BINARY_DIR}/RuntimeFunctions.bc
        ${CMAKE_CURRENT_BINARY_DIR}/ExtensionFunctions.ast
        )

set(TABLE_FUNCTION_HEADERS ${CMAKE_CURRENT_SOURCE_DIR}/TableFunctions/TableFunctions.hpp ${CMAKE_CURRENT_SOURCE_DIR}/TableFunctions/TableFunctionsTesting.hpp)
list(APPEND TABLE_FUNCTION_HEADERS ${CMAKE_CURRENT_SOURCE_DIR}/TableFunctions/SystemFunctions/ExampleFunctions.hpp)

if (ENABLE_MLPACK)
    list(APPEND TABLE_FUNCTION_HEADERS ${CMAKE_CURRENT_SOURCE_DIR}/TableFunctions/MLFunctions.hpp)
endif ()

if(NOT MSVC)
add_custom_command(
        DEPENDS ${TABLE_FUNCTION_HEADERS}
        OUTPUT ${CMAKE_CURRENT_BINARY_DIR}/gen-cpp/TableFunctionsFactory_init.cpp ${CMAKE_CURRENT_BINARY_DIR}/gen-cpp/TableFunctionsFactory_init_cpu.hpp ${CMAKE_CURRENT_BINARY_DIR}/gen-cpp/TableFunctionsFactory_init_gpu.hpp
        COMMAND ${PYTHON_EXECUTABLE} ${CMAKE_CURRENT_SOURCE_DIR}/scripts/generate_TableFunctionsFactory_init.py ${TABLE_FUNCTION_HEADERS} ${CMAKE_CURRENT_BINARY_DIR}/gen-cpp/TableFunctionsFactory_init.cpp)

add_custom_target(QueryEngineTableFunctionsFactory_init
        DEPENDS ${CMAKE_CURRENT_BINARY_DIR}/gen-cpp/TableFunctionsFactory_init.cpp ${CMAKE_CURRENT_BINARY_DIR}/gen-cpp/TableFunctionsFactory_init_cpu.hpp ${CMAKE_CURRENT_BINARY_DIR}/gen-cpp/TableFunctionsFactory_init_gpu.hpp)

set_source_files_properties(${CMAKE_CURRENT_BINARY_DIR}/gen-cpp/TableFunctionsFactory_init.cpp GENERATED)
set_source_files_properties(${CMAKE_CURRENT_BINARY_DIR}/gen-cpp/TableFunctionsFactory_init_cpu.hpp GENERATED)
set_source_files_properties(${CMAKE_CURRENT_BINARY_DIR}/gen-cpp/TableFunctionsFactory_init_gpu.hpp GENERATED)
endif()

file(COPY ${CMAKE_CURRENT_SOURCE_DIR}/OmniSciTypes.h DESTINATION ${CMAKE_CURRENT_BINARY_DIR})
install(FILES ${CMAKE_CURRENT_BINARY_DIR}/OmniSciTypes.h ${CMAKE_CURRENT_BINARY_DIR}/RuntimeFunctions.bc ${CMAKE_CURRENT_BINARY_DIR}/ExtensionFunctions.ast DESTINATION QueryEngine COMPONENT "QE")

target_precompile_headers(QueryEngine PRIVATE
        [["QueryEngine/Execute.h"]]
        )

set(QUERY_ENGINE_LIBS
        DataMgr
        OSDependent
        Analyzer
        StringDictionary
        Utils
        Logger
        Shared
        SchemaMgr
        SqliteConnector
        sqlite3
        ${Arrow_LIBRARIES}
        )

list(APPEND QUERY_ENGINE_LIBS ${llvm_libs} ${ZLIB_LIBRARIES})

<<<<<<< HEAD
if(ENABLE_L0)
    list(APPEND QUERY_ENGINE_LIBS PkgConfig::LLVMSPIRVLib)
endif()

if(ENABLE_DWARF_BENCH)
    list(APPEND QUERY_ENGINE_LIBS dbench::dbench)
endif()

=======
>>>>>>> 34bd7568
target_link_libraries(QueryEngine ${QUERY_ENGINE_LIBS})

set(TABLE_FUNCTIONS_DEPS "")
if(NOT MSVC)
    list(APPEND TABLE_FUNCTIONS_DEPS ${CMAKE_CURRENT_BINARY_DIR}/gen-cpp/TableFunctionsFactory_init_gpu.hpp ${CMAKE_CURRENT_BINARY_DIR}/gen-cpp/TableFunctionsFactory_init.cpp)
endif()

string(REPLACE " " ";" CUDA_FLAGS_LIST "$ENV{CUDAFLAGS}")
add_custom_command(
        DEPENDS cuda_mapd_rt.cu JoinHashTable/Runtime/JoinHashTableQueryRuntime.cpp GpuInitGroups.cu GroupByRuntime.cpp TopKRuntime.cpp StringFunctions.cpp RegexpFunctions.cpp ../Utils/ChunkIter.cpp ../Utils/StringLike.cpp ../Utils/Regexp.cpp ${CMAKE_CURRENT_SOURCE_DIR}/ExtensionFunctions.hpp ${CMAKE_CURRENT_SOURCE_DIR}/ExtensionFunctionsTesting.hpp ${TABLE_FUNCTIONS_DEPS}
        OUTPUT ${CMAKE_CURRENT_BINARY_DIR}/cuda_mapd_rt.fatbin
        COMMAND nvcc
        ${CUDA_FLAGS_LIST}
        -I ${CMAKE_CURRENT_SOURCE_DIR}/../
        -I ${CMAKE_CURRENT_BINARY_DIR}
        ${MAPD_HOST_COMPILER_FLAG}
        -Xcompiler -fPIC
        -D__STDC_LIMIT_MACROS
        -D__STDC_CONSTANT_MACROS
        -D_FORCE_INLINES
        -Xcompiler -Wno-return-type-c-linkage --expt-relaxed-constexpr
        ${MAPD_DEFINITIONS}
        -fatbin
        -rdc=true
        ${CUDA_COMPILATION_ARCH}
        -std=c++17
        ${NVCC_BUILD_TYPE_ARGS}
        -c ${CMAKE_CURRENT_SOURCE_DIR}/cuda_mapd_rt.cu
)

if(ENABLE_CUDA)
  add_custom_target(QueryEngineCudaTargets
    ALL
    DEPENDS
        ${CMAKE_CURRENT_BINARY_DIR}/cuda_mapd_rt.fatbin
    )
  string(TOUPPER "${CMAKE_BUILD_TYPE}" CMAKE_BUILD_TYPE_UPPERCASE)
  if(CMAKE_BUILD_TYPE_UPPERCASE MATCHES DEBUG)
    if (ENABLE_CUDA_KERNEL_DEBUG)
        target_compile_options(QueryEngine PUBLIC $<$<COMPILE_LANGUAGE:CUDA>:
        --device-debug>)
    endif()
  endif()
endif()

add_executable(group_by_hash_test ${group_by_hash_test_files})
target_link_libraries(group_by_hash_test gtest Logger Shared ${Boost_LIBRARIES} ${PROFILER_LIBS})<|MERGE_RESOLUTION|>--- conflicted
+++ resolved
@@ -357,7 +357,6 @@
 
 list(APPEND QUERY_ENGINE_LIBS ${llvm_libs} ${ZLIB_LIBRARIES})
 
-<<<<<<< HEAD
 if(ENABLE_L0)
     list(APPEND QUERY_ENGINE_LIBS PkgConfig::LLVMSPIRVLib)
 endif()
@@ -366,8 +365,6 @@
     list(APPEND QUERY_ENGINE_LIBS dbench::dbench)
 endif()
 
-=======
->>>>>>> 34bd7568
 target_link_libraries(QueryEngine ${QUERY_ENGINE_LIBS})
 
 set(TABLE_FUNCTIONS_DEPS "")
